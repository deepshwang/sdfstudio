--- conflicted
+++ resolved
@@ -65,10 +65,7 @@
         self.num_images_to_sample_from = len(self.dataset) if self.cache_all_images else num_images_to_sample_from
         self.device = device
         self.collate_fn = collate_fn
-<<<<<<< HEAD
-=======
         self.num_workers = kwargs.get("num_workers", 0)
->>>>>>> 90447ab2
 
         self.num_repeated = self.num_times_to_repeat_images  # starting value
         self.first_time = True
@@ -99,12 +96,6 @@
 
         indices = random.sample(range(len(self.dataset)), k=self.num_images_to_sample_from)
         batch_list = []
-<<<<<<< HEAD
-        for idx in track(
-            indices, description="Loading data batch", transient=True, disable=(self.num_images_to_sample_from == 1)
-        ):
-            batch_list.append(self.dataset.__getitem__(idx))
-=======
         results = []
 
         num_threads = int(self.num_workers) * 4
@@ -116,10 +107,11 @@
                 res = executor.submit(self.dataset.__getitem__, idx)
                 results.append(res)
 
-            for res in track(results, description="Loading data batch", transient=True):
+            for res in track(
+                results, description="Loading data batch", transient=True, disable=(self.num_images_to_sample_from == 1)
+            ):
                 batch_list.append(res.result())
 
->>>>>>> 90447ab2
         return batch_list
 
     def _get_collated_batch(self):
